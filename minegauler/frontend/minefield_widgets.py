"""
minefield_widgets.py - Minefield widgets

April 2018, Lewis Gaul

Exports:
MinefieldWidget
    A minefield widget class, to be packed in a parent container. Receives
    clicks on the cells and makes calls to the backend.
"""

import logging
import sys
from os.path import exists, join

from PyQt5.QtCore import Qt, pyqtSignal  # QRectF, QRect
from PyQt5.QtGui import QPixmap, QPainter, QImage
from PyQt5.QtWidgets import QApplication, QGraphicsView, QGraphicsScene, QAction

from minegauler.frontend.utils import img_dir
from minegauler.shared.internal_types import (CellFlag, CellHitMine, CellMine,
<<<<<<< HEAD
    CellNum, CellUnclicked, CellWrongFlag, CellImageType)
=======
    CellNum, CellUnclicked, CellWrongFlag, GameState)
>>>>>>> d9c593c6


logger = logging.getLogger(__name__)


#@@@LG :'(         ... please don't look at the contents of these two functions.
def init_or_update_cell_images(cell_images, size, styles,
                               required=CellImageType.ALL):
    """
    Initialise or update the pixmap images for the minefield cells.

    Arguments:
    cell_images (dict)
        The dictionary to fill with the images.
    size (int)
        The size in pixels to make the image (square).
    required (CellImageType)
        Which images types require updating.
    """
    #@@@LG Currently only allows setting button styles.
    btn_style = styles[CellImageType.BUTTONS]
    if required & CellImageType.BUTTONS:
        cell_images['btn_up'] = make_pixmap('buttons',
                                            btn_style,
                                            'btn_up.png',
                                            size)
        cell_images['btn_down'] = make_pixmap('buttons',
                                              btn_style,
                                              'btn_down.png',
                                              size)
        cell_images[CellUnclicked()] = cell_images['btn_up']
        cell_images[CellNum(0)] = cell_images['btn_down']

    if required & (CellImageType.BUTTONS | CellImageType.NUMBERS):
        for i in range(1, 19):
            cell_images[CellNum(i)] = make_pixmap('numbers',
                                                  btn_style,
                                                  'btn_down.png',
                                                  size,
                                                  'num%d.png' % i,
                                                  7/8)

    if required & (CellImageType.BUTTONS | CellImageType.MARKERS):
        for i in range(1, 4):
            cell_images[CellFlag(i)] = make_pixmap('markers',
                                                   btn_style,
                                                   'btn_up.png',
                                                   size,
                                                   'flag%d.png' % i,
                                                   5/8)
            cell_images[CellWrongFlag(i)] = make_pixmap('markers',
                                                        btn_style,
                                                        'btn_up.png',
                                                        size,
                                                        'cross%d.png' % i,
                                                        5/8)
            cell_images[CellMine(i)] = make_pixmap('markers',
                                                   btn_style,
                                                   'btn_down.png',
                                                   size,
                                                   'mine%d.png' % i,
                                                   7/8)
            cell_images[CellHitMine(i)] = make_pixmap('markers',
                                                      btn_style,
                                                      'btn_down_hit.png',
                                                      size,
                                                      'mine%d.png' % i,
                                                      7/8)

def make_pixmap(img_subdir, style, bg_fname, size, fg_fname=None, propn=1):
    def get_path(subdir, fname, style):
        base_path = join(img_dir, subdir)
        full_path = join(base_path, style, fname)
        if not exists(full_path):
            logger.warn(
                f'Missing image file at {full_path}, using standard style')
            full_path = join(base_path, 'standard', fname)
        return full_path
    bg_path = get_path('buttons', bg_fname, style)
    if fg_fname:
        image = QImage(bg_path).scaled(size, size,
                                       transformMode=Qt.SmoothTransformation)
        fg_size = propn * size
        fg_path = get_path(img_subdir, fg_fname, 'Standard')
        overlay = QPixmap(fg_path).scaled(fg_size, fg_size,
                                          transformMode=Qt.SmoothTransformation)
        painter = QPainter(image)
        margin = size * (1 - propn) / 2
        painter.drawPixmap(margin, margin, overlay)
        painter.end()
        image = QPixmap.fromImage(image)
    else:
        image = QPixmap(bg_path).scaled(size, size,
                                        transformMode=Qt.SmoothTransformation)
    return image



class MinefieldWidget(QGraphicsView):
    """
    The minefield widget.
    """

    at_risk_signal = pyqtSignal()
    no_risk_signal = pyqtSignal()

    def __init__(self, parent, ctrlr, *,
                 btn_size=16, styles=None, drag_select=False):
        logger.info("Initialising minefield widget")
        super().__init__(parent)
        self.setStyleSheet("border: 0px")
        self.ctrlr = ctrlr
        self.x_size, self.y_size = ctrlr.opts.x_size, ctrlr.opts.y_size
        self.btn_size = btn_size
        if styles:
            # for kw in [CellImageType.BUTTONS]:
            #     assert kw in styles, "Missing image style"
            self.img_styles = styles
        else:
            self.img_styles = {CellImageType.BUTTONS: 'standard'}
        self.drag_select = drag_select

        self.cell_images = {}
        init_or_update_cell_images(self.cell_images, btn_size, self.img_styles)
        self.scene = QGraphicsScene()
        self.setScene(self.scene)
        self.setFixedSize(self.x_size*self.btn_size, self.y_size*self.btn_size)
        # Keep track of mouse button states.
        self.mouse_coord = None
        self.both_mouse_buttons_pressed = False
        self.await_release_all_buttons = False
        # Set of coords for cells which are sunken.
        self.sunken_cells = set()

        self._ignore_clicks = False

        for c in [(i, j) for i in range(self.x_size)
                  for j in range(self.y_size)]:
            self.set_cell_image(c, CellUnclicked())

    # --------------------------------------------------------------------------
    # Qt method overrides
    # --------------------------------------------------------------------------
    def mousePressEvent(self, event):
        """Handle mouse press events."""

        # Ignore any clicks which aren't the left or right mouse buttons.
        if event.button() not in [Qt.LeftButton, Qt.RightButton]:
            return
        if event.button() == event.buttons():
            self.await_release_all_buttons = False
            self.both_mouse_buttons_pressed = False
        elif self.await_release_all_buttons:
            return
        if self._ignore_clicks:
            return
            
        coord = event.x() // self.btn_size, event.y() // self.btn_size
        self.mouse_coord = coord
        ## Bothclick
        if (event.buttons() & Qt.LeftButton and
            event.buttons() & Qt.RightButton):
            logger.debug("Both mouse buttons down on cell %s", coord)
            self.both_mouse_buttons_pressed = True
            self.both_buttons_down(coord)
        ## Leftclick
        elif event.button() == Qt.LeftButton:
            logger.debug("Left mouse button down on cell %s", coord)
            self.left_button_down(coord)
        ## Rightclick
        elif event.button() == Qt.RightButton:
            logger.debug("Right mouse button down on cell %s", coord)
            self.right_button_down(coord)

    def mouseDoubleClickEvent(self, event):
        """
        Redirect double right-clicks to be treated as two single clicks.
        """
        if event.button() == Qt.RightButton:
            return self.mousePressEvent(event)

    def mouseMoveEvent(self, event):
        """Handle mouse move events."""

        if self._ignore_clicks:
            return
        
        coord = event.x() // self.btn_size, event.y() // self.btn_size
        if not self.is_coord_in_grid(coord):
            coord = None
            
        # Return if not the left or right mouse buttons, or if the mouse wasn't
        #  moved to a different cell.
        if (not event.buttons() & (Qt.LeftButton | Qt.RightButton) or
            self.await_release_all_buttons or
            coord == self.mouse_coord):
            return
            
        ## Bothclick
        if (event.buttons() & Qt.LeftButton and
            event.buttons() & Qt.RightButton):
            self.both_buttons_move(coord)
        elif not self.both_mouse_buttons_pressed or self.drag_select:
            ## Leftclick
            if event.buttons() & Qt.LeftButton:
                self.left_button_move(coord)
            ## Rightclick
            if event.buttons() & Qt.RightButton:
                self.right_button_move(coord)
        
        self.mouse_coord = coord
    
    def mouseReleaseEvent(self, event):
        """Handle mouse release events."""

        if self.await_release_all_buttons and not event.buttons():
            self.await_release_all_buttons = False
            return
        # Ignore any clicks which aren't the left or right mouse buttons.
        if (event.button() not in [Qt.LeftButton, Qt.RightButton] or
            self._ignore_clicks):
            return
        
        coord = event.x() // self.btn_size, event.y() // self.btn_size
        if not self.is_coord_in_grid(coord):
            coord = None
        
        ## Bothclick (one of the buttons still down)
        if event.buttons() & (Qt.LeftButton | Qt.RightButton):
            logger.debug("Mouse button release on cell %s after both down",
                        coord)
            self.first_of_both_buttons_release(coord)
        elif not self.both_mouse_buttons_pressed:
            ## Leftclick
            if event.button() == Qt.LeftButton:
                logger.debug("Left mouse button release on cell %s", coord)
                self.left_button_release(coord)

        # Reset variables if neither of the mouse buttons are down.
        if not (event.buttons() & (Qt.LeftButton | Qt.RightButton)):
            logger.debug("No mouse buttons down, reset variables")
            self.last_of_both_buttons_release()

    # --------------------------------------------------------------------------
    # Mouse click handlers
    # --------------------------------------------------------------------------
    def left_button_down(self, coord):
        """
        Left mouse button was pressed. Change display and call callback
        functions as appropriate.
        """
        if self.drag_select:
            self.ctrlr.select_cell(coord)
            self.at_risk_signal.emit()
        else:
            self.sink_unclicked_cell(coord)

    def left_button_move(self, coord):
        """
        Left mouse button was moved. Change display as appropriate.
        """
        self.raise_all_sunken_cells()
        self.no_risk_signal.emit()
        if coord is not None:
            self.left_button_down(coord)
    
    def left_button_release(self, coord):
        """
        Left mouse button was released. Change display and call callback
        functions as appropriate.
        """
        self.raise_all_sunken_cells()
        self.no_risk_signal.emit()
        if not self.drag_select and coord is not None:
            self.ctrlr.select_cell(coord)
    
    def right_button_down(self, coord):
        """
        Right mouse button was pressed. Change display and call callback
        functions as appropriate.
        """
        self.ctrlr.flag_cell(coord)

    def right_button_move(self, coord):
        """
        Right mouse button was moved. Change display as appropriate.
        """
        if coord is not None:
            self.right_button_down(coord)

    def both_buttons_down(self, coord):
        """
        Both left and right mouse buttons were pressed. Change display and call
        callback functions as appropriate.
        """
        for c in self.ctrlr.board.get_nbrs(coord, include_origin=True):
            self.sink_unclicked_cell(c)
        if self.drag_select:
            self.at_risk_signal.emit()
            self.ctrlr.chord_on_cell(coord)

    def both_buttons_move(self, coord):
        """
        Both left and right mouse buttons were moved. Change display as
        appropriate.
        """
        self.raise_all_sunken_cells()
        if coord is not None:
            self.both_buttons_down(coord)

    def first_of_both_buttons_release(self, coord):
        """
        One of the mouse buttons was released after both were pressed. Change
        display and call callback functions as appropriate.
        """
        self.raise_all_sunken_cells()
        if not self.drag_select:
            self.no_risk_signal.emit()
            if coord is not None:
                self.ctrlr.chord_on_cell(coord)

    def last_of_both_buttons_release(self):
        """
        The second of the mouse buttons was released after both were pressed.
        Change display and call callback functions as appropriate.
        """
        if self.drag_select:
            self.no_risk_signal.emit()
        self.mouse_coord = None
        self.both_mouse_buttons_pressed = False

    # --------------------------------------------------------------------------
    # Other methods
    # --------------------------------------------------------------------------
    def is_coord_in_grid(self, coord):
        x, y = coord
        return (0 <= x < self.x_size and 0 <= y < self.y_size)

    def refresh(self):
        """Reset all cell images and other state for a new game."""
        logger.info("Resetting minefield widget")
        self.mouse_coord = None
        self.both_mouse_buttons_pressed = False
        self.await_release_all_buttons = True
    
    def sink_unclicked_cell(self, coord):
        """
        Set an unclicked cell to appear sunken.
        """
        if self.ctrlr.game_state not in {GameState.WON, GameState.LOST}:
            if self.ctrlr.board[coord] == CellUnclicked():
                self.set_cell_image(coord, 'btn_down')
                self.sunken_cells.add(coord)
            if self.sunken_cells:
                self.at_risk_signal.emit()
    
    def raise_all_sunken_cells(self):
<<<<<<< HEAD
        """
        Reset all sunken cells to appear raised.
        """
        while self.sunken_cells:
            coord = self.sunken_cells.pop()
            if self.ctrlr.board[coord] == CellUnclicked():
                self.set_cell_image(coord, 'btn_up')
=======
        """Reset all sunken cells to appear raised."""
        if self.ctrlr.game_state not in {GameState.WON, GameState.LOST}:
            while self.sunken_cells:
                self.set_cell_image(self.sunken_cells.pop(), CellUnclicked())
            self.no_risk_signal.emit()
>>>>>>> d9c593c6
                
    def set_cell_image(self, coord, state):
        """
        Set the image of a cell.

        Arguments:
        coord ((x, y) tuple in grid range)
            The coordinate of the cell.
        state
            The cell_images key for the image to be set.
        """
        x, y = coord
        b = self.scene.addPixmap(self.cell_images[state])
        b.setPos(x*self.btn_size, y*self.btn_size)

    def end_game(self):
        """
        Receive callback for end of game - raise all sunken cells.
        """
        self.raise_all_sunken_cells()

    def ignore_clicks(self):
        self._ignore_clicks = True

    def accept_clicks(self):
        self._ignore_clicks = False
    
    def resize(self, board):
        logger.info("Resizing minefield from %sx%s to %sx%s",
                    self.x_size, self.y_size, board.x_size, board.y_size)
        self.board = board
        self.x_size, self.y_size = board.x_size, board.y_size
        self.setFixedSize(self.x_size*self.btn_size, self.y_size*self.btn_size)
        self.setSceneRect(0, 0,
                          self.x_size*self.btn_size,
                          self.y_size*self.btn_size)
        # cb_core.update_window_size.emit()

    def update_style(self, img_type, style):
        logger.info("Updating %s style to '%s'", img_type.name, style)
        # self.img_styles[img_type] = style
        # init_or_update_cell_images(self.cell_images, self.btn_size,
        #                            self.img_styles, img_type)
        # for coord in self.board.all_coords:
        #     self.set_cell_image(coord)

    
       
if __name__ == '__main__':
    from minegauler.backend import Controller, GameOptsStruct
    
    app = QApplication(sys.argv)
    mf_widget = MinefieldWidget(None, Controller(GameOptsStruct()),
                                btn_size=100)
    mf_widget.show()
    sys.exit(app.exec_())   <|MERGE_RESOLUTION|>--- conflicted
+++ resolved
@@ -1,454 +1,443 @@
-"""
-minefield_widgets.py - Minefield widgets
-
-April 2018, Lewis Gaul
-
-Exports:
-MinefieldWidget
-    A minefield widget class, to be packed in a parent container. Receives
-    clicks on the cells and makes calls to the backend.
-"""
-
-import logging
-import sys
-from os.path import exists, join
-
-from PyQt5.QtCore import Qt, pyqtSignal  # QRectF, QRect
-from PyQt5.QtGui import QPixmap, QPainter, QImage
-from PyQt5.QtWidgets import QApplication, QGraphicsView, QGraphicsScene, QAction
-
-from minegauler.frontend.utils import img_dir
-from minegauler.shared.internal_types import (CellFlag, CellHitMine, CellMine,
-<<<<<<< HEAD
-    CellNum, CellUnclicked, CellWrongFlag, CellImageType)
-=======
-    CellNum, CellUnclicked, CellWrongFlag, GameState)
->>>>>>> d9c593c6
-
-
-logger = logging.getLogger(__name__)
-
-
-#@@@LG :'(         ... please don't look at the contents of these two functions.
-def init_or_update_cell_images(cell_images, size, styles,
-                               required=CellImageType.ALL):
-    """
-    Initialise or update the pixmap images for the minefield cells.
-
-    Arguments:
-    cell_images (dict)
-        The dictionary to fill with the images.
-    size (int)
-        The size in pixels to make the image (square).
-    required (CellImageType)
-        Which images types require updating.
-    """
-    #@@@LG Currently only allows setting button styles.
-    btn_style = styles[CellImageType.BUTTONS]
-    if required & CellImageType.BUTTONS:
-        cell_images['btn_up'] = make_pixmap('buttons',
-                                            btn_style,
-                                            'btn_up.png',
-                                            size)
-        cell_images['btn_down'] = make_pixmap('buttons',
-                                              btn_style,
-                                              'btn_down.png',
-                                              size)
-        cell_images[CellUnclicked()] = cell_images['btn_up']
-        cell_images[CellNum(0)] = cell_images['btn_down']
-
-    if required & (CellImageType.BUTTONS | CellImageType.NUMBERS):
-        for i in range(1, 19):
-            cell_images[CellNum(i)] = make_pixmap('numbers',
-                                                  btn_style,
-                                                  'btn_down.png',
-                                                  size,
-                                                  'num%d.png' % i,
-                                                  7/8)
-
-    if required & (CellImageType.BUTTONS | CellImageType.MARKERS):
-        for i in range(1, 4):
-            cell_images[CellFlag(i)] = make_pixmap('markers',
-                                                   btn_style,
-                                                   'btn_up.png',
-                                                   size,
-                                                   'flag%d.png' % i,
-                                                   5/8)
-            cell_images[CellWrongFlag(i)] = make_pixmap('markers',
-                                                        btn_style,
-                                                        'btn_up.png',
-                                                        size,
-                                                        'cross%d.png' % i,
-                                                        5/8)
-            cell_images[CellMine(i)] = make_pixmap('markers',
-                                                   btn_style,
-                                                   'btn_down.png',
-                                                   size,
-                                                   'mine%d.png' % i,
-                                                   7/8)
-            cell_images[CellHitMine(i)] = make_pixmap('markers',
-                                                      btn_style,
-                                                      'btn_down_hit.png',
-                                                      size,
-                                                      'mine%d.png' % i,
-                                                      7/8)
-
-def make_pixmap(img_subdir, style, bg_fname, size, fg_fname=None, propn=1):
-    def get_path(subdir, fname, style):
-        base_path = join(img_dir, subdir)
-        full_path = join(base_path, style, fname)
-        if not exists(full_path):
-            logger.warn(
-                f'Missing image file at {full_path}, using standard style')
-            full_path = join(base_path, 'standard', fname)
-        return full_path
-    bg_path = get_path('buttons', bg_fname, style)
-    if fg_fname:
-        image = QImage(bg_path).scaled(size, size,
-                                       transformMode=Qt.SmoothTransformation)
-        fg_size = propn * size
-        fg_path = get_path(img_subdir, fg_fname, 'Standard')
-        overlay = QPixmap(fg_path).scaled(fg_size, fg_size,
-                                          transformMode=Qt.SmoothTransformation)
-        painter = QPainter(image)
-        margin = size * (1 - propn) / 2
-        painter.drawPixmap(margin, margin, overlay)
-        painter.end()
-        image = QPixmap.fromImage(image)
-    else:
-        image = QPixmap(bg_path).scaled(size, size,
-                                        transformMode=Qt.SmoothTransformation)
-    return image
-
-
-
-class MinefieldWidget(QGraphicsView):
-    """
-    The minefield widget.
-    """
-
-    at_risk_signal = pyqtSignal()
-    no_risk_signal = pyqtSignal()
-
-    def __init__(self, parent, ctrlr, *,
-                 btn_size=16, styles=None, drag_select=False):
-        logger.info("Initialising minefield widget")
-        super().__init__(parent)
-        self.setStyleSheet("border: 0px")
-        self.ctrlr = ctrlr
-        self.x_size, self.y_size = ctrlr.opts.x_size, ctrlr.opts.y_size
-        self.btn_size = btn_size
-        if styles:
-            # for kw in [CellImageType.BUTTONS]:
-            #     assert kw in styles, "Missing image style"
-            self.img_styles = styles
-        else:
-            self.img_styles = {CellImageType.BUTTONS: 'standard'}
-        self.drag_select = drag_select
-
-        self.cell_images = {}
-        init_or_update_cell_images(self.cell_images, btn_size, self.img_styles)
-        self.scene = QGraphicsScene()
-        self.setScene(self.scene)
-        self.setFixedSize(self.x_size*self.btn_size, self.y_size*self.btn_size)
-        # Keep track of mouse button states.
-        self.mouse_coord = None
-        self.both_mouse_buttons_pressed = False
-        self.await_release_all_buttons = False
-        # Set of coords for cells which are sunken.
-        self.sunken_cells = set()
-
-        self._ignore_clicks = False
-
-        for c in [(i, j) for i in range(self.x_size)
-                  for j in range(self.y_size)]:
-            self.set_cell_image(c, CellUnclicked())
-
-    # --------------------------------------------------------------------------
-    # Qt method overrides
-    # --------------------------------------------------------------------------
-    def mousePressEvent(self, event):
-        """Handle mouse press events."""
-
-        # Ignore any clicks which aren't the left or right mouse buttons.
-        if event.button() not in [Qt.LeftButton, Qt.RightButton]:
-            return
-        if event.button() == event.buttons():
-            self.await_release_all_buttons = False
-            self.both_mouse_buttons_pressed = False
-        elif self.await_release_all_buttons:
-            return
-        if self._ignore_clicks:
-            return
-            
-        coord = event.x() // self.btn_size, event.y() // self.btn_size
-        self.mouse_coord = coord
-        ## Bothclick
-        if (event.buttons() & Qt.LeftButton and
-            event.buttons() & Qt.RightButton):
-            logger.debug("Both mouse buttons down on cell %s", coord)
-            self.both_mouse_buttons_pressed = True
-            self.both_buttons_down(coord)
-        ## Leftclick
-        elif event.button() == Qt.LeftButton:
-            logger.debug("Left mouse button down on cell %s", coord)
-            self.left_button_down(coord)
-        ## Rightclick
-        elif event.button() == Qt.RightButton:
-            logger.debug("Right mouse button down on cell %s", coord)
-            self.right_button_down(coord)
-
-    def mouseDoubleClickEvent(self, event):
-        """
-        Redirect double right-clicks to be treated as two single clicks.
-        """
-        if event.button() == Qt.RightButton:
-            return self.mousePressEvent(event)
-
-    def mouseMoveEvent(self, event):
-        """Handle mouse move events."""
-
-        if self._ignore_clicks:
-            return
-        
-        coord = event.x() // self.btn_size, event.y() // self.btn_size
-        if not self.is_coord_in_grid(coord):
-            coord = None
-            
-        # Return if not the left or right mouse buttons, or if the mouse wasn't
-        #  moved to a different cell.
-        if (not event.buttons() & (Qt.LeftButton | Qt.RightButton) or
-            self.await_release_all_buttons or
-            coord == self.mouse_coord):
-            return
-            
-        ## Bothclick
-        if (event.buttons() & Qt.LeftButton and
-            event.buttons() & Qt.RightButton):
-            self.both_buttons_move(coord)
-        elif not self.both_mouse_buttons_pressed or self.drag_select:
-            ## Leftclick
-            if event.buttons() & Qt.LeftButton:
-                self.left_button_move(coord)
-            ## Rightclick
-            if event.buttons() & Qt.RightButton:
-                self.right_button_move(coord)
-        
-        self.mouse_coord = coord
-    
-    def mouseReleaseEvent(self, event):
-        """Handle mouse release events."""
-
-        if self.await_release_all_buttons and not event.buttons():
-            self.await_release_all_buttons = False
-            return
-        # Ignore any clicks which aren't the left or right mouse buttons.
-        if (event.button() not in [Qt.LeftButton, Qt.RightButton] or
-            self._ignore_clicks):
-            return
-        
-        coord = event.x() // self.btn_size, event.y() // self.btn_size
-        if not self.is_coord_in_grid(coord):
-            coord = None
-        
-        ## Bothclick (one of the buttons still down)
-        if event.buttons() & (Qt.LeftButton | Qt.RightButton):
-            logger.debug("Mouse button release on cell %s after both down",
-                        coord)
-            self.first_of_both_buttons_release(coord)
-        elif not self.both_mouse_buttons_pressed:
-            ## Leftclick
-            if event.button() == Qt.LeftButton:
-                logger.debug("Left mouse button release on cell %s", coord)
-                self.left_button_release(coord)
-
-        # Reset variables if neither of the mouse buttons are down.
-        if not (event.buttons() & (Qt.LeftButton | Qt.RightButton)):
-            logger.debug("No mouse buttons down, reset variables")
-            self.last_of_both_buttons_release()
-
-    # --------------------------------------------------------------------------
-    # Mouse click handlers
-    # --------------------------------------------------------------------------
-    def left_button_down(self, coord):
-        """
-        Left mouse button was pressed. Change display and call callback
-        functions as appropriate.
-        """
-        if self.drag_select:
-            self.ctrlr.select_cell(coord)
-            self.at_risk_signal.emit()
-        else:
-            self.sink_unclicked_cell(coord)
-
-    def left_button_move(self, coord):
-        """
-        Left mouse button was moved. Change display as appropriate.
-        """
-        self.raise_all_sunken_cells()
-        self.no_risk_signal.emit()
-        if coord is not None:
-            self.left_button_down(coord)
-    
-    def left_button_release(self, coord):
-        """
-        Left mouse button was released. Change display and call callback
-        functions as appropriate.
-        """
-        self.raise_all_sunken_cells()
-        self.no_risk_signal.emit()
-        if not self.drag_select and coord is not None:
-            self.ctrlr.select_cell(coord)
-    
-    def right_button_down(self, coord):
-        """
-        Right mouse button was pressed. Change display and call callback
-        functions as appropriate.
-        """
-        self.ctrlr.flag_cell(coord)
-
-    def right_button_move(self, coord):
-        """
-        Right mouse button was moved. Change display as appropriate.
-        """
-        if coord is not None:
-            self.right_button_down(coord)
-
-    def both_buttons_down(self, coord):
-        """
-        Both left and right mouse buttons were pressed. Change display and call
-        callback functions as appropriate.
-        """
-        for c in self.ctrlr.board.get_nbrs(coord, include_origin=True):
-            self.sink_unclicked_cell(c)
-        if self.drag_select:
-            self.at_risk_signal.emit()
-            self.ctrlr.chord_on_cell(coord)
-
-    def both_buttons_move(self, coord):
-        """
-        Both left and right mouse buttons were moved. Change display as
-        appropriate.
-        """
-        self.raise_all_sunken_cells()
-        if coord is not None:
-            self.both_buttons_down(coord)
-
-    def first_of_both_buttons_release(self, coord):
-        """
-        One of the mouse buttons was released after both were pressed. Change
-        display and call callback functions as appropriate.
-        """
-        self.raise_all_sunken_cells()
-        if not self.drag_select:
-            self.no_risk_signal.emit()
-            if coord is not None:
-                self.ctrlr.chord_on_cell(coord)
-
-    def last_of_both_buttons_release(self):
-        """
-        The second of the mouse buttons was released after both were pressed.
-        Change display and call callback functions as appropriate.
-        """
-        if self.drag_select:
-            self.no_risk_signal.emit()
-        self.mouse_coord = None
-        self.both_mouse_buttons_pressed = False
-
-    # --------------------------------------------------------------------------
-    # Other methods
-    # --------------------------------------------------------------------------
-    def is_coord_in_grid(self, coord):
-        x, y = coord
-        return (0 <= x < self.x_size and 0 <= y < self.y_size)
-
-    def refresh(self):
-        """Reset all cell images and other state for a new game."""
-        logger.info("Resetting minefield widget")
-        self.mouse_coord = None
-        self.both_mouse_buttons_pressed = False
-        self.await_release_all_buttons = True
-    
-    def sink_unclicked_cell(self, coord):
-        """
-        Set an unclicked cell to appear sunken.
-        """
-        if self.ctrlr.game_state not in {GameState.WON, GameState.LOST}:
-            if self.ctrlr.board[coord] == CellUnclicked():
-                self.set_cell_image(coord, 'btn_down')
-                self.sunken_cells.add(coord)
-            if self.sunken_cells:
-                self.at_risk_signal.emit()
-    
-    def raise_all_sunken_cells(self):
-<<<<<<< HEAD
-        """
-        Reset all sunken cells to appear raised.
-        """
-        while self.sunken_cells:
-            coord = self.sunken_cells.pop()
-            if self.ctrlr.board[coord] == CellUnclicked():
-                self.set_cell_image(coord, 'btn_up')
-=======
-        """Reset all sunken cells to appear raised."""
-        if self.ctrlr.game_state not in {GameState.WON, GameState.LOST}:
-            while self.sunken_cells:
-                self.set_cell_image(self.sunken_cells.pop(), CellUnclicked())
-            self.no_risk_signal.emit()
->>>>>>> d9c593c6
-                
-    def set_cell_image(self, coord, state):
-        """
-        Set the image of a cell.
-
-        Arguments:
-        coord ((x, y) tuple in grid range)
-            The coordinate of the cell.
-        state
-            The cell_images key for the image to be set.
-        """
-        x, y = coord
-        b = self.scene.addPixmap(self.cell_images[state])
-        b.setPos(x*self.btn_size, y*self.btn_size)
-
-    def end_game(self):
-        """
-        Receive callback for end of game - raise all sunken cells.
-        """
-        self.raise_all_sunken_cells()
-
-    def ignore_clicks(self):
-        self._ignore_clicks = True
-
-    def accept_clicks(self):
-        self._ignore_clicks = False
-    
-    def resize(self, board):
-        logger.info("Resizing minefield from %sx%s to %sx%s",
-                    self.x_size, self.y_size, board.x_size, board.y_size)
-        self.board = board
-        self.x_size, self.y_size = board.x_size, board.y_size
-        self.setFixedSize(self.x_size*self.btn_size, self.y_size*self.btn_size)
-        self.setSceneRect(0, 0,
-                          self.x_size*self.btn_size,
-                          self.y_size*self.btn_size)
-        # cb_core.update_window_size.emit()
-
-    def update_style(self, img_type, style):
-        logger.info("Updating %s style to '%s'", img_type.name, style)
-        # self.img_styles[img_type] = style
-        # init_or_update_cell_images(self.cell_images, self.btn_size,
-        #                            self.img_styles, img_type)
-        # for coord in self.board.all_coords:
-        #     self.set_cell_image(coord)
-
-    
-       
-if __name__ == '__main__':
-    from minegauler.backend import Controller, GameOptsStruct
-    
-    app = QApplication(sys.argv)
-    mf_widget = MinefieldWidget(None, Controller(GameOptsStruct()),
-                                btn_size=100)
-    mf_widget.show()
+"""
+minefield_widgets.py - Minefield widgets
+
+April 2018, Lewis Gaul
+
+Exports:
+MinefieldWidget
+    A minefield widget class, to be packed in a parent container. Receives
+    clicks on the cells and makes calls to the backend.
+"""
+
+import logging
+import sys
+from os.path import exists, join
+
+from PyQt5.QtCore import Qt, pyqtSignal  # QRectF, QRect
+from PyQt5.QtGui import QPixmap, QPainter, QImage
+from PyQt5.QtWidgets import QApplication, QGraphicsView, QGraphicsScene, QAction
+
+from minegauler.frontend.utils import img_dir
+from minegauler.shared.internal_types import (CellFlag, CellHitMine, CellMine,
+    CellNum, CellUnclicked, CellWrongFlag, CellImageType)
+
+
+logger = logging.getLogger(__name__)
+
+
+#@@@LG :'(         ... please don't look at the contents of these two functions.
+def init_or_update_cell_images(cell_images, size, styles,
+                               required=CellImageType.ALL):
+    """
+    Initialise or update the pixmap images for the minefield cells.
+
+    Arguments:
+    cell_images (dict)
+        The dictionary to fill with the images.
+    size (int)
+        The size in pixels to make the image (square).
+    required (CellImageType)
+        Which images types require updating.
+    """
+    #@@@LG Currently only allows setting button styles.
+    btn_style = styles[CellImageType.BUTTONS]
+    if required & CellImageType.BUTTONS:
+        cell_images['btn_up'] = make_pixmap('buttons',
+                                            btn_style,
+                                            'btn_up.png',
+                                            size)
+        cell_images['btn_down'] = make_pixmap('buttons',
+                                              btn_style,
+                                              'btn_down.png',
+                                              size)
+        cell_images[CellUnclicked()] = cell_images['btn_up']
+        cell_images[CellNum(0)] = cell_images['btn_down']
+
+    if required & (CellImageType.BUTTONS | CellImageType.NUMBERS):
+        for i in range(1, 19):
+            cell_images[CellNum(i)] = make_pixmap('numbers',
+                                                  btn_style,
+                                                  'btn_down.png',
+                                                  size,
+                                                  'num%d.png' % i,
+                                                  7/8)
+
+    if required & (CellImageType.BUTTONS | CellImageType.MARKERS):
+        for i in range(1, 4):
+            cell_images[CellFlag(i)] = make_pixmap('markers',
+                                                   btn_style,
+                                                   'btn_up.png',
+                                                   size,
+                                                   'flag%d.png' % i,
+                                                   5/8)
+            cell_images[CellWrongFlag(i)] = make_pixmap('markers',
+                                                        btn_style,
+                                                        'btn_up.png',
+                                                        size,
+                                                        'cross%d.png' % i,
+                                                        5/8)
+            cell_images[CellMine(i)] = make_pixmap('markers',
+                                                   btn_style,
+                                                   'btn_down.png',
+                                                   size,
+                                                   'mine%d.png' % i,
+                                                   7/8)
+            cell_images[CellHitMine(i)] = make_pixmap('markers',
+                                                      btn_style,
+                                                      'btn_down_hit.png',
+                                                      size,
+                                                      'mine%d.png' % i,
+                                                      7/8)
+
+def make_pixmap(img_subdir, style, bg_fname, size, fg_fname=None, propn=1):
+    def get_path(subdir, fname, style):
+        base_path = join(img_dir, subdir)
+        full_path = join(base_path, style, fname)
+        if not exists(full_path):
+            logger.warn(
+                f'Missing image file at {full_path}, using standard style')
+            full_path = join(base_path, 'standard', fname)
+        return full_path
+    bg_path = get_path('buttons', bg_fname, style)
+    if fg_fname:
+        image = QImage(bg_path).scaled(size, size,
+                                       transformMode=Qt.SmoothTransformation)
+        fg_size = propn * size
+        fg_path = get_path(img_subdir, fg_fname, 'Standard')
+        overlay = QPixmap(fg_path).scaled(fg_size, fg_size,
+                                          transformMode=Qt.SmoothTransformation)
+        painter = QPainter(image)
+        margin = size * (1 - propn) / 2
+        painter.drawPixmap(margin, margin, overlay)
+        painter.end()
+        image = QPixmap.fromImage(image)
+    else:
+        image = QPixmap(bg_path).scaled(size, size,
+                                        transformMode=Qt.SmoothTransformation)
+    return image
+
+
+
+class MinefieldWidget(QGraphicsView):
+    """
+    The minefield widget.
+    """
+
+    at_risk_signal = pyqtSignal()
+    no_risk_signal = pyqtSignal()
+
+    def __init__(self, parent, ctrlr, *,
+                 btn_size=16, styles=None, drag_select=False):
+        logger.info("Initialising minefield widget")
+        super().__init__(parent)
+        self.setStyleSheet("border: 0px")
+        self.ctrlr = ctrlr
+        self.x_size, self.y_size = ctrlr.opts.x_size, ctrlr.opts.y_size
+        self.btn_size = btn_size
+        if styles:
+            # for kw in [CellImageType.BUTTONS]:
+            #     assert kw in styles, "Missing image style"
+            self.img_styles = styles
+        else:
+            self.img_styles = {CellImageType.BUTTONS: 'standard'}
+        self.drag_select = drag_select
+
+        self.cell_images = {}
+        init_or_update_cell_images(self.cell_images, btn_size, self.img_styles)
+        self.scene = QGraphicsScene()
+        self.setScene(self.scene)
+        self.setFixedSize(self.x_size*self.btn_size, self.y_size*self.btn_size)
+        # Keep track of mouse button states.
+        self.mouse_coord = None
+        self.both_mouse_buttons_pressed = False
+        self.await_release_all_buttons = False
+        # Set of coords for cells which are sunken.
+        self.sunken_cells = set()
+
+        self._ignore_clicks = False
+
+        for c in [(i, j) for i in range(self.x_size)
+                  for j in range(self.y_size)]:
+            self.set_cell_image(c, CellUnclicked())
+
+    # --------------------------------------------------------------------------
+    # Qt method overrides
+    # --------------------------------------------------------------------------
+    def mousePressEvent(self, event):
+        """Handle mouse press events."""
+
+        # Ignore any clicks which aren't the left or right mouse buttons.
+        if event.button() not in [Qt.LeftButton, Qt.RightButton]:
+            return
+        if event.button() == event.buttons():
+            self.await_release_all_buttons = False
+            self.both_mouse_buttons_pressed = False
+        elif self.await_release_all_buttons:
+            return
+        if self._ignore_clicks:
+            return
+            
+        coord = event.x() // self.btn_size, event.y() // self.btn_size
+        self.mouse_coord = coord
+        ## Bothclick
+        if (event.buttons() & Qt.LeftButton and
+            event.buttons() & Qt.RightButton):
+            logger.debug("Both mouse buttons down on cell %s", coord)
+            self.both_mouse_buttons_pressed = True
+            self.both_buttons_down(coord)
+        ## Leftclick
+        elif event.button() == Qt.LeftButton:
+            logger.debug("Left mouse button down on cell %s", coord)
+            self.left_button_down(coord)
+        ## Rightclick
+        elif event.button() == Qt.RightButton:
+            logger.debug("Right mouse button down on cell %s", coord)
+            self.right_button_down(coord)
+
+    def mouseDoubleClickEvent(self, event):
+        """
+        Redirect double right-clicks to be treated as two single clicks.
+        """
+        if event.button() == Qt.RightButton:
+            return self.mousePressEvent(event)
+
+    def mouseMoveEvent(self, event):
+        """Handle mouse move events."""
+
+        if self._ignore_clicks:
+            return
+        
+        coord = event.x() // self.btn_size, event.y() // self.btn_size
+        if not self.is_coord_in_grid(coord):
+            coord = None
+            
+        # Return if not the left or right mouse buttons, or if the mouse wasn't
+        #  moved to a different cell.
+        if (not event.buttons() & (Qt.LeftButton | Qt.RightButton) or
+            self.await_release_all_buttons or
+            coord == self.mouse_coord):
+            return
+            
+        ## Bothclick
+        if (event.buttons() & Qt.LeftButton and
+            event.buttons() & Qt.RightButton):
+            self.both_buttons_move(coord)
+        elif not self.both_mouse_buttons_pressed or self.drag_select:
+            ## Leftclick
+            if event.buttons() & Qt.LeftButton:
+                self.left_button_move(coord)
+            ## Rightclick
+            if event.buttons() & Qt.RightButton:
+                self.right_button_move(coord)
+        
+        self.mouse_coord = coord
+    
+    def mouseReleaseEvent(self, event):
+        """Handle mouse release events."""
+
+        if self.await_release_all_buttons and not event.buttons():
+            self.await_release_all_buttons = False
+            return
+        # Ignore any clicks which aren't the left or right mouse buttons.
+        if (event.button() not in [Qt.LeftButton, Qt.RightButton] or
+            self._ignore_clicks):
+            return
+        
+        coord = event.x() // self.btn_size, event.y() // self.btn_size
+        if not self.is_coord_in_grid(coord):
+            coord = None
+        
+        ## Bothclick (one of the buttons still down)
+        if event.buttons() & (Qt.LeftButton | Qt.RightButton):
+            logger.debug("Mouse button release on cell %s after both down",
+                        coord)
+            self.first_of_both_buttons_release(coord)
+        elif not self.both_mouse_buttons_pressed:
+            ## Leftclick
+            if event.button() == Qt.LeftButton:
+                logger.debug("Left mouse button release on cell %s", coord)
+                self.left_button_release(coord)
+
+        # Reset variables if neither of the mouse buttons are down.
+        if not (event.buttons() & (Qt.LeftButton | Qt.RightButton)):
+            logger.debug("No mouse buttons down, reset variables")
+            self.last_of_both_buttons_release()
+
+    # --------------------------------------------------------------------------
+    # Mouse click handlers
+    # --------------------------------------------------------------------------
+    def left_button_down(self, coord):
+        """
+        Left mouse button was pressed. Change display and call callback
+        functions as appropriate.
+        """
+        if self.drag_select:
+            self.ctrlr.select_cell(coord)
+            self.at_risk_signal.emit()
+        else:
+            self.sink_unclicked_cell(coord)
+
+    def left_button_move(self, coord):
+        """
+        Left mouse button was moved. Change display as appropriate.
+        """
+        self.raise_all_sunken_cells()
+        self.no_risk_signal.emit()
+        if coord is not None:
+            self.left_button_down(coord)
+    
+    def left_button_release(self, coord):
+        """
+        Left mouse button was released. Change display and call callback
+        functions as appropriate.
+        """
+        self.raise_all_sunken_cells()
+        self.no_risk_signal.emit()
+        if not self.drag_select and coord is not None:
+            self.ctrlr.select_cell(coord)
+    
+    def right_button_down(self, coord):
+        """
+        Right mouse button was pressed. Change display and call callback
+        functions as appropriate.
+        """
+        self.ctrlr.flag_cell(coord)
+
+    def right_button_move(self, coord):
+        """
+        Right mouse button was moved. Change display as appropriate.
+        """
+        if coord is not None:
+            self.right_button_down(coord)
+
+    def both_buttons_down(self, coord):
+        """
+        Both left and right mouse buttons were pressed. Change display and call
+        callback functions as appropriate.
+        """
+        for c in self.ctrlr.board.get_nbrs(coord, include_origin=True):
+            self.sink_unclicked_cell(c)
+        if self.drag_select:
+            self.at_risk_signal.emit()
+            self.ctrlr.chord_on_cell(coord)
+
+    def both_buttons_move(self, coord):
+        """
+        Both left and right mouse buttons were moved. Change display as
+        appropriate.
+        """
+        self.raise_all_sunken_cells()
+        if not self.drag_select:
+            self.no_risk_signal.emit()
+        if coord is not None:
+            self.both_buttons_down(coord)
+
+    def first_of_both_buttons_release(self, coord):
+        """
+        One of the mouse buttons was released after both were pressed. Change
+        display and call callback functions as appropriate.
+        """
+        self.raise_all_sunken_cells()
+        if not self.drag_select:
+            self.no_risk_signal.emit()
+            if coord is not None:
+                self.ctrlr.chord_on_cell(coord)
+
+    def last_of_both_buttons_release(self):
+        """
+        The second of the mouse buttons was released after both were pressed.
+        Change display and call callback functions as appropriate.
+        """
+        if self.drag_select:
+            self.no_risk_signal.emit()
+        self.mouse_coord = None
+        self.both_mouse_buttons_pressed = False
+
+    # --------------------------------------------------------------------------
+    # Other methods
+    # --------------------------------------------------------------------------
+    def is_coord_in_grid(self, coord):
+        x, y = coord
+        return (0 <= x < self.x_size and 0 <= y < self.y_size)
+
+    def refresh(self):
+        """Reset all cell images and other state for a new game."""
+        logger.info("Resetting minefield widget")
+        self.mouse_coord = None
+        self.both_mouse_buttons_pressed = False
+        self.await_release_all_buttons = True
+    
+    def sink_unclicked_cell(self, coord):
+        """
+        Set an unclicked cell to appear sunken.
+        """
+        if self.ctrlr.board[coord] == CellUnclicked():
+            self.set_cell_image(coord, 'btn_down')
+            self.sunken_cells.add(coord)
+        if self.sunken_cells:
+            self.at_risk_signal.emit()
+    
+    def raise_all_sunken_cells(self):
+        """
+        Reset all sunken cells to appear raised.
+        """
+        while self.sunken_cells:
+            coord = self.sunken_cells.pop()
+            if self.ctrlr.board[coord] == CellUnclicked():
+                self.set_cell_image(coord, 'btn_up')
+                
+    def set_cell_image(self, coord, state):
+        """
+        Set the image of a cell.
+
+        Arguments:
+        coord ((x, y) tuple in grid range)
+            The coordinate of the cell.
+        state
+            The cell_images key for the image to be set.
+        """
+        x, y = coord
+        b = self.scene.addPixmap(self.cell_images[state])
+        b.setPos(x*self.btn_size, y*self.btn_size)
+
+    def end_game(self):
+        """
+        Receive callback for end of game - raise all sunken cells.
+        """
+        self.raise_all_sunken_cells()
+
+    def ignore_clicks(self):
+        self._ignore_clicks = True
+
+    def accept_clicks(self):
+        self._ignore_clicks = False
+    
+    def resize(self, board):
+        logger.info("Resizing minefield from %sx%s to %sx%s",
+                    self.x_size, self.y_size, board.x_size, board.y_size)
+        self.board = board
+        self.x_size, self.y_size = board.x_size, board.y_size
+        self.setFixedSize(self.x_size*self.btn_size, self.y_size*self.btn_size)
+        self.setSceneRect(0, 0,
+                          self.x_size*self.btn_size,
+                          self.y_size*self.btn_size)
+        # cb_core.update_window_size.emit()
+
+    def update_style(self, img_type, style):
+        logger.info("Updating %s style to '%s'", img_type.name, style)
+        # self.img_styles[img_type] = style
+        # init_or_update_cell_images(self.cell_images, self.btn_size,
+        #                            self.img_styles, img_type)
+        # for coord in self.board.all_coords:
+        #     self.set_cell_image(coord)
+
+    
+       
+if __name__ == '__main__':
+    from minegauler.backend import Controller, GameOptsStruct
+    
+    app = QApplication(sys.argv)
+    mf_widget = MinefieldWidget(None, Controller(GameOptsStruct()),
+                                btn_size=100)
+    mf_widget.show()
     sys.exit(app.exec_())   