--- conflicted
+++ resolved
@@ -95,24 +95,6 @@
         
         return wrapped
     return decorator
-<<<<<<< HEAD
-    
-
-class GameOptsStruct(AbstractStruct):
-    """
-    Structure of game options.
-    """
-    _elements = {
-        'x_size'       : 8,
-        'y_size'       : 8,
-        'mines'        : 10,
-        'first_success': True,
-        'per_cell'     : 1,
-        'lives'        : 1,
-        # 'game_mode'    : GameFlagMode.NORMAL,
-    }
-=======
->>>>>>> 3e691ff6
 
 
 class SharedInfo(AbstractStruct):
